# source ~/.bashrc && python3 src/backgrounds.py
# nohup bash -c 'source ~/.bashrc && echo 1 | python3 src/backgrounds.py' > outputs/disk1.log 2>&1 &
# tail -f outputs/disk1.log
# nohup bash -c 'source ~/.bashrc && echo 2 | python3 src/backgrounds.py' > outputs/disk2.log 2>&1 &
# tail -f outputs/disk2.log
# nohup bash -c 'source ~/.bashrc && echo 3 | python3 src/backgrounds.py' > outputs/disk3.log 2>&1 &
# tail -f outputs/disk3.log

import os
from subprocess import Popen

### GLOBAL VARIABLES ###

n_multiruns = 10

# Flag to determine whether to create outputs
create_outputs = False

# Path to the MG5_aMC software
mg5_path = "/Collider/MG5_aMC_v3_5_8"

# Get the current working directory
current_folder = os.getcwd()

# Create outputs directory if it doesn't exist
outputs_folder = os.path.join(current_folder, "outputs")
os.makedirs(outputs_folder, exist_ok=True)

# Define paths to template files
template_outputs = os.path.join(current_folder, "src/bkg_outputs.mg5")
template_launch = os.path.join(current_folder, "src/bkg_launch.mg5")

# Prompt the user to select a disk type
type_bkg = input("Selecciona el disco (1, 2, 3):\n")

# Dictionary mapping disk types to background paths
bkg_paths_dict = {
    1: {
        "PATH_TO_TTBAR": "/disco1/BKG_SM_new/ttbar",
        "PATH_TO_STOP_W": "/disco1/BKG_SM_new/top_w",
        "PATH_TO_STOP_JET": "/disco1/BKG_SM_new/top_jet",
    },
    2: {
        "PATH_TO_WW": "/disco2/BKG_SM_new/ww",
        "PATH_TO_WZ": "/disco2/BKG_SM_new/wz",
        "PATH_TO_ZZ": "/disco2/BKG_SM_new/zz",
    },
    3: {
        "PATH_TO_SW_JET": "/disco3/BKG_SM_new/w_jets",
        "PATH_TO_SZ_JET": "/disco3/BKG_SM_new/z_jets",
    },
}


### USEFUL FUNCTIONS ###
# Function to replace placeholders in a template file with actual paths
def change_template(template: str, paths: dict) -> list:
    with open(template, "r") as f:
        lines = list()
        for line in f:
            if "PATH_TO" in line:
                key = line.split(" ")[1]
                get_t = paths.get(key)
                if get_t is None:
                    key = line.strip()
                    get_t = paths.get(key)
                lines.append(line.replace(key, get_t))
            elif "N_SEED" in line:
                lines.append(line.replace("N_SEED", paths.get("N_SEED")))
            else:
                lines.append(line)
    return lines


# Function to extract the value of 'iseed' from a banner file
def get_iseed_from_banner(file_path: str) -> int:
    try:
        with open(file_path, "r") as file:
            for line in file:
                if "iseed" in line:
                    # Extract the value after '=' and convert to integer
                    return int(line.split("=")[0].strip())
        raise ValueError("iseed not found in the file.")
    except (FileNotFoundError, ValueError) as e:
        raise e


# Function to search for files in a directory using glob patterns
def search_files(directory: str, glob: str = "**/*") -> list:
    from pathlib import Path

    dir_path = Path(directory)
    return [file.as_posix() for file in dir_path.glob(glob)]


# Function to get iseed values from all banner files in a directory
def get_iseed_from_banners(directory: str) -> list:
    banners = search_files(directory, "**/*banner.txt")
    iseed_values = []
    for banner in banners:
        try:
            iseed = get_iseed_from_banner(banner)
            iseed_values.append(iseed)
        except Exception as e:
            print(f"Error processing {banner}: {e}")
    return iseed_values


# Function to generate a new unique iseed value
def generate_new_iseed(iseed_values: list, min_value: int = 1, max_value: int = 100000) -> list:
    import random

    new_iseed = random.randint(min_value, max_value)
    # Ensure the new iseed is unique
    while new_iseed in iseed_values:
        new_iseed = random.randint(min_value, max_value)
    # Append the new iseed to the list
    iseed_values.append(new_iseed)
    return iseed_values


### UPDATE FILES TO CREATE OUTPUTS ###

# Combine all paths into a single dictionary
all_paths = {key: value for paths in bkg_paths_dict.values() for key, value in paths.items()}

# Validate user input and select the corresponding background paths
try:
    type_bkg = int(type_bkg)
    bkg_paths = bkg_paths_dict[type_bkg]
    used_iseed_values = []
    for bkg in bkg_paths.values():
        iseed_values = get_iseed_from_banners(bkg)
        used_iseed_values += iseed_values
except (ValueError, KeyError):
    raise ValueError("Entrada inválida. Por favor selecciona 1, 2 o 3.")

# Define paths to configuration cards
cards_paths = {
    "PATH_TO_RUN_CARD": "src/run_card.dat",
    "PATH_TO_PYTHIA_CARD": "src/pythia8_card.dat",
    "PATH_TO_DELPHES_CARD": "src/delphes_card_CMS.dat",
}

# Update card paths to include the current working directory
cards_paths = {key: os.path.join(current_folder, value) for key, value in cards_paths.items()}

# Generate the output template file with updated paths
lines1 = change_template(template_outputs, all_paths)
run_template_outputs = os.path.join(current_folder, "outputs", "bkg_outputs_run.mg5")
with open(run_template_outputs, "w") as new_f:
    new_f.write("\n".join(lines1))

### LAUNCH MG5_aMC TO CREATE OUTPUTS ###
# Optionally execute the output template script
if create_outputs:
    Popen([os.path.join(mg5_path, "bin", "mg5_aMC"), run_template_outputs]).wait()

### UPDATE FILES TO LAUNCH BACKGROUNDS and LAUNCH MG5_aMC ###
# Define the number of runs for each background
n_runs = {
    "ttbar": 7,
    "top_w": 3,
    "top_jet": 2,
    "ww": 5,
    "wz": 5,
    "zz": 5,
    "w_jets": 10,
    "z_jets": 8,
}


# Dictionary to store paths to launch files for each background
bkg_launch_files = {}

<<<<<<< HEAD
# Generate launch files for each background
for bkg in bkg_paths.keys():
    bkg_name = bkg_paths[bkg].split("/")[-1]
    run_template_launch = os.path.join(current_folder, "outputs", f"bkg_launch_run_{bkg_name}.mg5")
    with open(run_template_launch, "w") as new_f:
        for i in range(n_runs[bkg_name]):
            dict1 = cards_paths.copy()
            dict1["PATH_TO_OUTPUT"] = bkg_paths[bkg]
            # Adjust the run card for jet-matching backgrounds
            if "_jets" in dict1["PATH_TO_OUTPUT"]:
                run_card = dict1["PATH_TO_RUN_CARD"]
                run_card = run_card.replace("run_card.dat", "run_card_w_jet_match.dat")
                dict1["PATH_TO_RUN_CARD"] = run_card
            # Generate the launch file with updated paths
            used_iseed_values = generate_new_iseed(used_iseed_values)
            dict1["N_SEED"] = str(used_iseed_values[-1])
            lines2 = change_template(template_launch, dict1)
            bkg_launch_files[bkg_name] = run_template_launch
            new_f.write("\n".join(lines2))
    Popen([os.path.join(mg5_path, "bin", "mg5_aMC"), bkg_launch_files[bkg_name]]).wait()

    # search for all the .lhe files in the bkg_paths[bkg] and delete them
    lhe_files = search_files(bkg_paths[bkg], "**/*.lhe.gz")
    for lhe_file in lhe_files:
        print(f"Deleting {lhe_file}")
        os.remove(lhe_file)

    # rsync with the final folder #change BKG_SM_new to BKG_SM, copy only the new and modified files
    sync_path = bkg_paths[bkg]
    sync_path = sync_path.replace("BKG_SM_new", "BKG_SM")
    os.makedirs(sync_path, exist_ok=True)
    print(f"Syncing {bkg_paths[bkg]} to {sync_path}")
    os.system(f"rsync -ahP {bkg_paths[bkg]} {sync_path}")

    # search for all the .root files in the bkg_paths[bkg] and delete them
    root_files = search_files(bkg_paths[bkg], "**/*.root")
    for root_file in root_files:
        print(f"Deleting {root_file}")
        os.remove(root_file)

    # note that in the final folder the root files are not deleted, only the lhe files

    print(f"Finished processing {bkg_name} with {n_runs[bkg_name]} runs.")

print(f"All backgrounds processed in disk {type_bkg}.")
=======
for i in range(n_multiruns):
    # Generate launch files for each background
    for bkg in bkg_paths.keys():
        bkg_name = bkg_paths[bkg].split("/")[-1]
        run_template_launch = os.path.join(
            current_folder, "outputs", f"bkg_launch_run_{bkg_name}.mg5"
        )
        with open(run_template_launch, "w") as new_f:
            for i in range(n_runs[bkg_name]):
                dict1 = cards_paths.copy()
                dict1["PATH_TO_OUTPUT"] = bkg_paths[bkg]
                # Adjust the run card for jet-matching backgrounds
                if "_jets" in dict1["PATH_TO_OUTPUT"]:
                    run_card = dict1["PATH_TO_RUN_CARD"]
                    run_card = run_card.replace("run_card.dat", "run_card_w_jet_match.dat")
                    dict1["PATH_TO_RUN_CARD"] = run_card
                # Generate the launch file with updated paths
                used_iseed_values = generate_new_iseed(used_iseed_values)
                dict1["N_SEED"] = str(used_iseed_values[-1])
                lines2 = change_template(template_launch, dict1)
                bkg_launch_files[bkg_name] = run_template_launch
                new_f.write("\n".join(lines2))
        Popen([os.path.join(mg5_path, "bin", "mg5_aMC"), bkg_launch_files[bkg_name]]).wait()

        # search for all the .lhe files in the bkg_paths[bkg] and delete them
        lhe_files = search_files(bkg_paths[bkg], "*.lhe.gz")
        for lhe_file in lhe_files:
            print(f"Deleting {lhe_file}")
            os.remove(lhe_file)

        # rsync with the final folder #change BKG_SM_new to BKG_SM, copy only the new and modified files
        sync_path = bkg_paths[bkg]
        sync_path = sync_path.replace("BKG_SM_new", "BKG_SM")
        os.makedirs(sync_path, exist_ok=True)
        print(f"Syncing {bkg_paths[bkg]} to {sync_path}")
        os.system(f"rsync -ahP {bkg_paths[bkg]} {sync_path}")

        # search for all the .root files in the bkg_paths[bkg] and delete them
        root_files = search_files(bkg_paths[bkg], "*.root")
        for root_file in root_files:
            print(f"Deleting {root_file}")
            os.remove(root_file)

        # note that in the final folder the root files are not deleted, only the lhe files
>>>>>>> bcbbe93e
<|MERGE_RESOLUTION|>--- conflicted
+++ resolved
@@ -173,53 +173,6 @@
 # Dictionary to store paths to launch files for each background
 bkg_launch_files = {}
 
-<<<<<<< HEAD
-# Generate launch files for each background
-for bkg in bkg_paths.keys():
-    bkg_name = bkg_paths[bkg].split("/")[-1]
-    run_template_launch = os.path.join(current_folder, "outputs", f"bkg_launch_run_{bkg_name}.mg5")
-    with open(run_template_launch, "w") as new_f:
-        for i in range(n_runs[bkg_name]):
-            dict1 = cards_paths.copy()
-            dict1["PATH_TO_OUTPUT"] = bkg_paths[bkg]
-            # Adjust the run card for jet-matching backgrounds
-            if "_jets" in dict1["PATH_TO_OUTPUT"]:
-                run_card = dict1["PATH_TO_RUN_CARD"]
-                run_card = run_card.replace("run_card.dat", "run_card_w_jet_match.dat")
-                dict1["PATH_TO_RUN_CARD"] = run_card
-            # Generate the launch file with updated paths
-            used_iseed_values = generate_new_iseed(used_iseed_values)
-            dict1["N_SEED"] = str(used_iseed_values[-1])
-            lines2 = change_template(template_launch, dict1)
-            bkg_launch_files[bkg_name] = run_template_launch
-            new_f.write("\n".join(lines2))
-    Popen([os.path.join(mg5_path, "bin", "mg5_aMC"), bkg_launch_files[bkg_name]]).wait()
-
-    # search for all the .lhe files in the bkg_paths[bkg] and delete them
-    lhe_files = search_files(bkg_paths[bkg], "**/*.lhe.gz")
-    for lhe_file in lhe_files:
-        print(f"Deleting {lhe_file}")
-        os.remove(lhe_file)
-
-    # rsync with the final folder #change BKG_SM_new to BKG_SM, copy only the new and modified files
-    sync_path = bkg_paths[bkg]
-    sync_path = sync_path.replace("BKG_SM_new", "BKG_SM")
-    os.makedirs(sync_path, exist_ok=True)
-    print(f"Syncing {bkg_paths[bkg]} to {sync_path}")
-    os.system(f"rsync -ahP {bkg_paths[bkg]} {sync_path}")
-
-    # search for all the .root files in the bkg_paths[bkg] and delete them
-    root_files = search_files(bkg_paths[bkg], "**/*.root")
-    for root_file in root_files:
-        print(f"Deleting {root_file}")
-        os.remove(root_file)
-
-    # note that in the final folder the root files are not deleted, only the lhe files
-
-    print(f"Finished processing {bkg_name} with {n_runs[bkg_name]} runs.")
-
-print(f"All backgrounds processed in disk {type_bkg}.")
-=======
 for i in range(n_multiruns):
     # Generate launch files for each background
     for bkg in bkg_paths.keys():
@@ -263,5 +216,4 @@
             print(f"Deleting {root_file}")
             os.remove(root_file)
 
-        # note that in the final folder the root files are not deleted, only the lhe files
->>>>>>> bcbbe93e
+        # note that in the final folder the root files are not deleted, only the lhe files